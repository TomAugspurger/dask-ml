--- conflicted
+++ resolved
@@ -11,12 +11,8 @@
     long_description = f.read()
 
 install_requires = [
-<<<<<<< HEAD
     "dask[array]>=1.0.0",
-=======
-    "dask[array]>=0.18.2",
     "distributed>=1.25.0",
->>>>>>> 7e87348d
     "numba",
     "numpy",
     "pandas>=0.23.4",
