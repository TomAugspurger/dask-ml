from __future__ import division

import operator
from collections import defaultdict, namedtuple
from copy import deepcopy
from time import time

import dask
import dask.array as da
import numpy as np
import scipy.stats
import toolz
from dask.distributed import Future, default_client, futures_of, wait
from distributed.utils import log_errors
from sklearn.base import BaseEstimator, MetaEstimatorMixin, clone
from sklearn.metrics.scorer import check_scoring
from sklearn.model_selection import ParameterGrid, ParameterSampler
from sklearn.utils import check_random_state
from sklearn.utils.metaestimators import if_delegate_has_method
from sklearn.utils.validation import check_is_fitted
from tornado import gen

from ..utils import check_array
from ._split import train_test_split

Results = namedtuple("Results", ["info", "models", "history", "best"])


def _partial_fit(model_and_meta, X, y, fit_params):
    """
    Call partial_fit on a classifiers with training data X and y

    Arguments
    ---------
    model_and_meta : Tuple[Estimator, dict]
    X, y : np.ndarray, np.ndarray
        Training data
    fit_params : dict
        Extra keyword arguments to pass to partial_fit

    Returns
    -------
    Results
        A namedtuple with four fields: info, models, history, best

        * info : Dict[model_id, List[Dict]]
            Keys are integers identifying each model. Values are a
            List of Dict
        * models : Dict[model_id, Future[Estimator]]
            A dictionary with the same keys as `info`. The values
            are futures to the fitted models.
        * history : List[Dict]
            The history of model fitting for each model. Each element
            of the list is a dictionary with the following elements:

            * model_id : int
                A superset of the keys for `info` and `models`.
            * params : Dict[str, Any]
                Parameters this model was trained with.
            * partial_fit_calls : int
                The number of *consecutive* partial fit calls at this stage in
                this models training history.
            * partial_fit_time : float
                Time (in seconds) spent on this partial fit
            * score : float
                Score on the test set for the model at this point in history
            * score_time : float
                Time (in seconds) spent on this scoring.
        * best : Tuple[model_id, Future[Estimator]]]
            The estimator with the highest validation score in the final
            round.
    """
    with log_errors():
        start = time()
        model, meta = model_and_meta

        if len(X):
            model = deepcopy(model)
            model.partial_fit(X, y, **(fit_params or {}))

        meta = dict(meta)
        meta["partial_fit_calls"] += 1
        meta["partial_fit_time"] = time() - start

        return model, meta


def _score(model_and_meta, X, y, scorer):
    start = time()
    model, meta = model_and_meta
    if scorer:
        score = scorer(model, X, y)
    else:
        score = model.score(X, y)

    meta = dict(meta)
    meta.update(score=score, score_time=time() - start)
    return meta


def _create_model(model, ident, **params):
    """ Create a model by cloning and then setting params """
    with log_errors(pdb=True):
        model = clone(model).set_params(**params)
        return model, {"model_id": ident, "params": params, "partial_fit_calls": 0}


@gen.coroutine
def _fit(
    model,
    params,
    X_train,
    y_train,
    X_test,
    y_test,
    additional_calls,
    fit_params=None,
    scorer=None,
    random_state=None,
):
    original_model = model
    fit_params = fit_params or {}
    client = default_client()
    rng = check_random_state(random_state)

    info = {}
    models = {}
    scores = {}

    for ident, param in enumerate(params):
        model = client.submit(_create_model, original_model, ident, **param)
        info[ident] = []
        models[ident] = model

    # assume everything in fit_params is small and make it concrete
    fit_params = yield client.compute(fit_params)

    # Convert testing data into a single element on the cluster
    # This assumes that it fits into memory on a single worker
    if isinstance(X_test, da.Array):
        X_test = client.compute(X_test)
    else:
        X_test = yield client.scatter(X_test)
    if isinstance(y_test, da.Array):
        y_test = client.compute(y_test)
    else:
        y_test = yield client.scatter(y_test)

    # Convert to batches of delayed objects of numpy arrays
    X_train, y_train = dask.persist(X_train, y_train)
    X_train = sorted(futures_of(X_train), key=lambda f: f.key)
    y_train = sorted(futures_of(y_train), key=lambda f: f.key)
    assert len(X_train) == len(y_train)

    # Order by which we process training data futures
    order = []

    def get_futures(partial_fit_calls):
        """ Policy to get training data futures

        Currently we compute once, and then keep in memory.
        Presumably in the future we'll want to let data drop and recompute.
        This function handles that policy internally, and also controls random
        access to training data.
        """
        # Shuffle blocks going forward to get uniform-but-random access
        while partial_fit_calls >= len(order):
            L = list(range(len(X_train)))
            rng.shuffle(L)
            order.extend(L)
        j = order[partial_fit_calls]
        return X_train[j], y_train[j]

    # Submit initial partial_fit and score computations on first batch of data
    X_future, y_future = get_futures(0)
    X_future_2, y_future_2 = get_futures(1)
    _models = {}
    _scores = {}
    _specs = {}

    d_partial_fit = dask.delayed(_partial_fit)
    d_score = dask.delayed(_score)
    for ident, model in models.items():
        model = d_partial_fit(model, X_future, y_future, fit_params)
        score = d_score(model, X_test, y_test, scorer)
        spec = d_partial_fit(model, X_future_2, y_future_2, fit_params)
        _models[ident] = model
        _scores[ident] = score
        _specs[ident] = spec
    _models, _scores, _specs = dask.persist(
        _models, _scores, _specs, priority={tuple(_specs.values()): -1}
    )
    _models = {k: list(v.dask.values())[0] for k, v in _models.items()}
    _scores = {k: list(v.dask.values())[0] for k, v in _scores.items()}
    _specs = {k: list(v.dask.values())[0] for k, v in _specs.items()}
    models.update(_models)
    scores.update(_scores)
    speculative = _specs

    new_scores = list(_scores.values())
    history = []

    # async for future, result in seq:
    while True:
        metas = yield client.gather(new_scores)

        for meta in metas:
            ident = meta["model_id"]

            info[ident].append(meta)
            history.append(meta)

        instructions = additional_calls(info)
        bad = set(models) - set(instructions)

        # Delete the futures of bad models.  This cancels speculative tasks
        for ident in bad:
            del models[ident]
            del scores[ident]
            del info[ident]

        if not any(instructions.values()):
            break

        _models = {}
        _scores = {}
        _specs = {}
        for ident, k in instructions.items():
            start = info[ident][-1]["partial_fit_calls"] + 1
            if k:
                k -= 1
                model = speculative.pop(ident)
                for i in range(k):
                    X_future, y_future = get_futures(start + i)
                    model = d_partial_fit(model, X_future, y_future, fit_params)
                score = d_score(model, X_test, y_test, scorer)
                X_future, y_future = get_futures(start + k)
                spec = d_partial_fit(model, X_future, y_future, fit_params)
                _models[ident] = model
                _scores[ident] = score
                _specs[ident] = spec

        _models2, _scores2, _specs2 = dask.persist(
            _models, _scores, _specs, priority={tuple(_specs.values()): -1}
        )
        _models2 = {
            k: v if isinstance(v, Future) else list(v.dask.values())[0]
            for k, v in _models2.items()
        }

        _scores2 = {k: list(v.dask.values())[0] for k, v in _scores2.items()}
        _specs2 = {k: list(v.dask.values())[0] for k, v in _specs2.items()}
        models.update(_models2)
        scores.update(_scores2)
        speculative = _specs2

        new_scores = list(_scores2.values())

    models = {k: client.submit(operator.getitem, v, 0) for k, v in models.items()}
    yield wait(models)
<<<<<<< HEAD
=======
    scores = yield client.gather(scores)
    best = max(scores.items(), key=lambda x: x[1]["score"])
>>>>>>> 4fc3d91e

    info = defaultdict(list)
    for h in history:
        info[h["model_id"]].append(h)
    info = dict(info)

<<<<<<< HEAD
    raise gen.Return(Results(info, models, history))
=======
    raise gen.Return(Results(info, models, history, best))
>>>>>>> 4fc3d91e


def fit(
    model,
    params,
    X_train,
    y_train,
    X_test,
    y_test,
    additional_calls,
    fit_params=None,
    scorer=None,
    random_state=None,
):
    """ Find a good model and search among a space of hyper-parameters

    This does a hyper-parameter search by creating many models and then fitting
    them incrementally on batches of data and reducing the number of models based
    on the scores computed during training.  Over time fewer and fewer models
    remain.  We train these models for increasingly long times.

    The model, number of starting parameters, and decay can all be provided as
    configuration parameters.

    Training data should be given as Dask arrays.  It can be large.  Testing
    data should be given either as a small dask array or as a numpy array.  It
    should fit on a single worker.

    Parameters
    ----------
    model : Estimator
    params : List[Dict]
        Parameters to start training on model
    X_train : dask Array
    y_train : dask Array
    X_test : Array
        Numpy array or small dask array.  Should fit in single node's memory.
    y_test : Array
        Numpy array or small dask array.  Should fit in single node's memory.
    additional_calls : callable
        A function that takes information about scoring history per model and
        returns the number of additional partial fit calls to run on each model
    fit_params : dict
        Extra parameters to give to partial_fit
    scorer : callable
        A scorer callable object / function with signature
        ``scorer(estimator, X, y)``.
    random_state : int, RandomState instance or None, optional, default: None
        If int, random_state is the seed used by the random number generator;
        If RandomState instance, random_state is the random number generator;
        If None, the random number generator is the RandomState instance used
        by `np.random`.

    Examples
    --------
    >>> import numpy as np
    >>> from dask_ml.datasets import make_classification
    >>> X, y = make_classification(n_samples=5000000, n_features=20,
    ...                            chunks=100000, random_state=0)

    >>> from sklearn.linear_model import SGDClassifier
    >>> model = SGDClassifier(tol=1e-3, penalty='elasticnet', random_state=0)

    >>> from sklearn.model_selection import ParameterSampler
    >>> params = {'alpha': np.logspace(-2, 1, num=1000),
    ...           'l1_ratio': np.linspace(0, 1, num=1000),
    ...           'average': [True, False]}
    >>> params = list(ParameterSampler(params, 10, random_state=0))

    >>> X_test, y_test = X[:100000], y[:100000]
    >>> X_train = X[100000:]
    >>> y_train = y[100000:]

    >>> def remove_worst(scores):
    ...    last_score = {model_id: info[-1]['score']
    ...                  for model_id, info in scores.items()}
    ...    worst_score = min(last_score.values())
    ...    out = {}
    ...    for model_id, score in last_score.items():
    ...        if score != worst_score:
    ...            out[model_id] = 1  # do one more training step
    ...    if len(out) == 1:
    ...        out = {k: 0 for k in out}  # no more work to do, stops execution
    ...    return out

    >>> from dask.distributed import Client
    >>> client = Client(processes=False)

    >>> from dask_ml.model_selection._incremental import fit
    >>> info, models, history, best = fit(model, params,
    ...                                   X_train, y_train,
    ...                                   X_test, y_test,
    ...                                   additional_calls=remove_worst,
    ...                                   fit_params={'classes': [0, 1]},
    ...                                   random_state=0)

    >>> models
    {2: <Future: status: finished, type: SGDClassifier, key: ...}
    >>> models[2].result()
    SGDClassifier(...)
    >>> info[2][-1]  # doctest: +SKIP
    {'model_id': 2,
     'params': {'l1_ratio': 0.9529529529529529, 'average': False,
                'alpha': 0.014933932161242525},
     'partial_fit_calls': 8,
     'partial_fit_time': 0.17334818840026855,
     'score': 0.58765,
     'score_time': 0.031442880630493164}

    Returns
    -------
    info : Dict[int, List[Dict]]
        Scoring history of each successful model, keyed by model ID.
        This has the parameters, scores, and timing information over time
    models : Dict[int, Future]
        Dask futures pointing to trained models
    history : List[Dict]
        A history of all models scores over time
    """
    return default_client().sync(
        _fit,
        model,
        params,
        X_train,
        y_train,
        X_test,
        y_test,
        additional_calls,
        fit_params=fit_params,
        scorer=scorer,
        random_state=random_state,
    )


# ----------------------------------------------------------------------------
# Base class for scikit-learn compatible estimators using fit
# ----------------------------------------------------------------------------


class BaseIncrementalSearchCV(BaseEstimator, MetaEstimatorMixin):
    """Base class for estimators using the incremental `fit`.

    Subclasses must implement the following abstract method

    * _additional_calls
    """

    def __init__(
        self, estimator, parameters, test_size=None, random_state=None, scoring=None
    ):
        self.estimator = estimator
        self.parameters = parameters
        self.test_size = test_size
        self.random_state = random_state
        self.scoring = scoring

    def _check_array(self, X, y, **kwargs):
        """Validate the data arguments X and y.

        By default, NumPy arrays are converted to 1-block dask arrays.

        Parameters
        ----------
        X, y : array-like
        """
        if isinstance(X, np.ndarray):
            X = da.from_array(X, X.shape)
        if isinstance(y, np.ndarray):
            y = da.from_array(y, y.shape)
        X = check_array(X, **kwargs)
        kwargs["ensure_2d"] = False
        y = check_array(y, **kwargs)
        return X, y

    def _get_train_test_split(self, X, y, **kwargs):
        """CV-Split the arrays X and y

        By default, :meth:`dask_ml.model_selection.train_test_split`
        is used with ``self.test_size``. The test set is expected to
        fit in memory on each worker machine.

        Parameters
        ----------
        X, y : dask.array.Array
        """
        if self.test_size is None:
            test_size = min(0.2, 1 / X.npartitions)
        else:
            test_size = self.test_size
        X_train, X_test, y_train, y_test = train_test_split(X, y, test_size=test_size)
        return X_train, X_test, y_train, y_test

    def _additional_calls(self, info):
        raise NotImplementedError

    def _get_params(self):
        """Parameters to pass to `fit`.

        By defualt, a GridSearch over ``self.parameters`` is used.
        """
        return ParameterGrid(self.parameters)

    def _get_cv_results(self, history, model_hist):
        cv_results = {}
        best_scores = {}
        best_scores = {k: hist[-1]["score"] for k, hist in model_hist.items()}

        cv_results = {}
        for k, hist in model_hist.items():
            pf_times = list(toolz.pluck("partial_fit_time", hist))
            score_times = list(toolz.pluck("score_time", hist))
            cv_results[k] = {
                "mean_partial_fit_time": np.mean(pf_times),
                "mean_score_time": np.mean(score_times),
                "std_partial_fit_time": np.std(pf_times),
                "std_score_time": np.std(score_times),
                "test_score": best_scores[k],
                "model_id": k,
                "params": hist[0]["params"],
                "partial_fit_calls": hist[-1]["partial_fit_calls"],
            }
        cv_results = list(cv_results.values())  # list of dicts
        cv_results = {k: [res[k] for res in cv_results] for k in cv_results[0]}

        # Every model will have the same params because this class uses either
        # ParameterSampler or ParameterGrid
        cv_results.update(
            {
                "param_" + k: v
                for params in cv_results["params"]
                for k, v in params.items()
            }
        )
        cv_results = {k: np.array(v) for k, v in cv_results.items()}
        cv_results["rank_test_score"] = scipy.stats.rankdata(
            -cv_results["test_score"], method="min"
        ).astype(int)
        return cv_results
<<<<<<< HEAD

    def _get_best(self, results, cv_results):
        scores = {
            k: v[-1]["score"] for k, v in results.info.items() if k in results.models
        }

        # Could use max(scores, key=score.get), but what if score is repeated?
        # Happens in the test case a lot
        model_ids = list(scores.keys())
        scores = [scores[k] for k in model_ids]
        model_idx = np.argmax(scores)
        best_model_id = model_ids[model_idx]

        best_est = results.models[best_model_id]

        idx = cv_results["model_id"] == best_model_id
        assert idx.sum() == 1
        best_idx = np.argmax(idx)
        return best_idx, best_est
=======
>>>>>>> 4fc3d91e

    def _process_results(self, results):
        """Called with the output of `fit` immediately after it finishes.

        Subclasses may update the results here, before further results are
        computed (e.g. ``cv_results_``, ``best_estimator_``).

        By default, results is returned as-is.
        """
        return results

    def _check_is_fitted(self, method_name):
        return check_is_fitted(self, "best_estimator_")

    @gen.coroutine
    def _fit(self, X, y, **fit_params):
        X, y = self._check_array(X, y)

        X_train, X_test, y_train, y_test = self._get_train_test_split(X, y)
        scorer = check_scoring(self.estimator, scoring=self.scoring)

        results = yield fit(
            self.estimator,
            self._get_params(),
            X_train,
            y_train,
            X_test,
            y_test,
            additional_calls=self._additional_calls,
            fit_params=fit_params,
            scorer=scorer,
            random_state=self.random_state,
        )
        results = self._process_results(results)
<<<<<<< HEAD
        model_history, models, history = results

        cv_results = self._get_cv_results(history, model_history)
        best_idx, best_est = self._get_best(results, cv_results)
        best_estimator = yield best_est
=======
        model_history, models, history, bst = results

        cv_results = self._get_cv_results(history, model_history)
        best_idx = bst[0]
        best_estimator = yield models[best_idx]
>>>>>>> 4fc3d91e

        # Clean up models we're hanging onto
        ids = list(results.models)
        for model_id in ids:
            del results.models[model_id]

        self.cv_results_ = cv_results
        self.scorer_ = scorer
        self.history_ = history
        self.model_history_ = model_history
        self.best_estimator_ = best_estimator
        self.best_index_ = best_idx
        self.best_score_ = cv_results["test_score"][best_idx]
        self.best_params_ = cv_results["params"][best_idx]
        self.n_splits_ = 1
        self.multimetric_ = False  # TODO: is this always true?
        raise gen.Return(self)

    def fit(self, X, y, **fit_params):
        """Find the best parameters for a particular model.

        Parameters
        ----------
        X, y : array-like
        **fit_params
            Additional partial fit keyword arguments for the estimator.
        """
        return default_client().sync(self._fit, X, y, **fit_params)

    @if_delegate_has_method(delegate=("best_estimator_", "estimator"))
    def predict(self, X, y=None):
        self._check_is_fitted("predict")
        return self.best_estimator_.predict(X)

    @if_delegate_has_method(delegate=("best_estimator_", "estimator"))
    def predict_proba(self, X):
        self._check_is_fitted("predict_proba")
        return self.best_estimator_.predict_proba(X)

    @if_delegate_has_method(delegate=("best_estimator_", "estimator"))
    def predict_log_proba(self, X):
        self._check_is_fitted("predict_log_proba")
        return self.best_estimator_.predict_log_proba(X)

    @if_delegate_has_method(delegate=("best_estimator_", "estimator"))
    def decision_function(self, X):
        self._check_is_fitted("decision_function")
        return self.best_estimator_.decision_function(X)

    @if_delegate_has_method(delegate=("best_estimator_", "estimator"))
    def transform(self, X):
        self._check_is_fitted("transform")
        return self.best_estimator_.transform(X)

    @if_delegate_has_method(delegate=("best_estimator_", "estimator"))
    def inverse_transform(self, Xt):
        self._check_is_fitted("inverse_transform")
        return self.best_estimator_.transform(Xt)

    def score(self, X, y=None):
        if self.scorer_ is None:
            raise ValueError(
                "No score function explicitly defined, "
                "and the estimator doesn't provide one %s" % self.best_estimator_
            )
        return self.scorer_(self.best_estimator_, X, y)


class IncrementalSearchCV(BaseIncrementalSearchCV):
    """
    Incrementally search for hyper-parameters on models that support partial_fit

    .. note::

       This class depends on the optional ``distributed`` library.

    This incremental hyper-parameter optimization class starts training the
    model on many hyper-parameters on a small amount of data, and then only
    continues training those models that seem to be performing well.

    The number of actively trained hyper-parameter combinations decays
    with an inverse decay given by the initial number of parameters and the
    decay rate:

        n_models = n_initial_parameters * (n_batches ** -decay_rate)

    See the :ref:`User Guide <hyperparameter.incremental>` for more.

    Parameters
    ----------
    estimator : estimator object.
        A object of that type is instantiated for each initial hyperparameter
        combination. This is assumed to implement the scikit-learn estimator
        interface. Either estimator needs to provide a `score`` function,
        or ``scoring`` must be passed. The estimator must implement
        ``partial_fit``, ``set_params``, and work well with ``clone``.

    param_distributions : dict
        Dictionary with parameters names (string) as keys and distributions
        or lists of parameters to try. Distributions must provide a ``rvs``
        method for sampling (such as those from scipy.stats.distributions).
        If a list is given, it is sampled uniformly.

    n_initial_parameters : int, default=10
        Number of parameter settings that are sampled.
        This trades off runtime vs quality of the solution.

        Alternatively, you can set this to ``"grid"`` to do a full grid search.

    decay_rate : float, default 1.0
        How quickly to decrease the number partial future fit calls.
        Higher `decay_rate` will result in lower training times, at the cost
        of worse models.

    patience : int, default False
        Maximum number of non-improving scores before we stop training a
        model. Off by default.

    scores_per_fit : int, default 1
        If ``patience`` is used the maximum number of ``partial_fit`` calls
        between ``score`` calls.

    tol : float, default 0.001
        The required level of improvement to consider stopping training on
        that model. The most recent score must be at at most ``tol`` better
        than the all of the previous ``patience`` scores for that model.
        Increasing ``tol`` will tend to reduce training time, at the cost
        of worse models.

    max_iter : int, default 100
        Maximum number of partial fit calls per model.

    test_size : float
        Fraction of the dataset to hold out for computing test scores.
        Defaults to the size of a single partition of the input training set

        .. note::

           The training dataset should fit in memory on a single machine.
           Adjust the ``test_size`` parameter as necessary to achieve this.

    random_state : int, RandomState instance or None, optional, default: None
        If int, random_state is the seed used by the random number generator;
        If RandomState instance, random_state is the random number generator;
        If None, the random number generator is the RandomState instance used
        by `np.random`.

    scoring : string, callable, list/tuple, dict or None, default: None
        A single string (see :ref:`scoring_parameter`) or a callable
        (see :ref:`scoring`) to evaluate the predictions on the test set.

        For evaluating multiple metrics, either give a list of (unique) strings
        or a dict with names as keys and callables as values.

        NOTE that when using custom scorers, each scorer should return a single
        value. Metric functions returning a list/array of values can be wrapped
        into multiple scorers that return one value each.

        See :ref:`multimetric_grid_search` for an example.

        If None, the estimator's default scorer (if available) is used.

    Attributes
    ----------
    cv_results_ : dict of np.ndarrays
        This dictionary has keys

        * ``mean_partial_fit_time``
        * ``mean_score_time``
        * ``std_partial_fit_time``
        * ``std_score_time``
        * ``test_score``
        * ``rank_test_score``
        * ``model_id``
        * ``partial_fit_calls``
        * ``params``
        * ``param_{key}``, where ``key`` is every key in ``params``.

        The values in the ``test_score`` key correspond to the last score a model
        received on the hold out dataset. The key ``model_id`` corresponds with
        ``history_``. This dictionary can be imported into Pandas.

    model_history_ : dict of lists of dict
        A dictionary of each models history. This is a reorganization of
        ``history_``: the same information is present but organized per model.

        This data has the structure  ``{model_id: hist}`` where ``hist`` is a
        subset of ``history_`` and ``model_id`` are model identifiers.

    history_ : list of dicts
        Information about each model after each ``partial_fit`` call. Each dict
        the keys

        * ``partial_fit_time``
        * ``score_time``
        * ``score``
        * ``model_id``
        * ``params``
        * ``partial_fit_calls``

        The key ``model_id`` corresponds to the ``model_id`` in ``cv_results_``.
        This list of dicts can be imported into Pandas.

    best_estimator_ : BaseEstimator
        The model with the highest validation score among all the models
        retained by the "inverse decay" algorithm.

    best_score_ : float
        Score achieved by ``best_estimator_`` on the vaidation set after the
        final call to ``partial_fit``.

    best_index_ : int
        Index indicating which estimator in ``cv_results_`` corresponds to
        the highest score.

    best_params_ : dict
        Dictionary of best parameters found on the hold-out data.

    scorer_ :
        The function used to score models, which has a call signature of
        ``scorer_(estimator, X, y)``.

    n_splits_ : int
        Number of cross validation splits.

    multimetric_ : bool
        Whether this cross validation search uses multiple metrics.


    Examples
    --------
    Connect to the client and create the data

    >>> from dask.distributed import Client
    >>> client = Client()
    >>> import numpy as np
    >>> from dask_ml.datasets import make_classification
    >>> X, y = make_classification(n_samples=5000000, n_features=20,
    ...                            chunks=100000, random_state=0)

    Our underlying estimator is an SGDClassifier. We specify a few parameters
    common to each clone of the estimator.

    >>> from sklearn.linear_model import SGDClassifier
    >>> model = SGDClassifier(tol=1e-3, penalty='elasticnet', random_state=0)

    The distribution of parameters we'll sample from.

    >>> params = {'alpha': np.logspace(-2, 1, num=1000),
    ...           'l1_ratio': np.linspace(0, 1, num=1000),
    ...           'average': [True, False]}

    >>> search = IncrementalSearchCV(model, params, random_state=0)
    >>> search.fit(X, y, classes=[0, 1])
    IncrementalSearchCV(...)

    Alternatively you can provide keywords to start with more hyper-parameters,
    but stop those that don't seem to improve with more data.

    >>> search = IncrementalSearchCV(model, params, random_state=0,
    ...                              n_initial_parameters=1000,
    ...                              patience=20, max_iter=100)
<<<<<<< HEAD
=======

    Often, additional training leads to little or no gain in scores at the
    end of training. In these cases, stopping training is beneficial because
    there's no gain from more training and less computation is required. Two
    parameters control detecting "little or no gain": ``patience`` and ``tol``.
    Training continues if at least one score is more than ``tol`` above
    the other scores in the most recent ``patience`` calls to
    ``model.partial_fit``.

    For example, setting ``tol=0`` and ``patience=2`` means training will stop
    after two consecutive calls to ``model.partial_fit`` without improvement,
    or when ``max_iter`` total calls to ``model.parital_fit`` are reached.
>>>>>>> 4fc3d91e
    """

    def __init__(
        self,
        estimator,
        param_distribution,
        n_initial_parameters=10,
        decay_rate=1.0,
        test_size=None,
        patience=False,
        tol=0.001,
        scores_per_fit=1,
        max_iter=100,
        random_state=None,
        scoring=None,
    ):
        self.n_initial_parameters = n_initial_parameters
        self.decay_rate = decay_rate
        self.patience = patience
        self.tol = tol
        self.scores_per_fit = scores_per_fit
        self.max_iter = max_iter
        super(IncrementalSearchCV, self).__init__(
            estimator, param_distribution, test_size, random_state, scoring
        )

    def _get_params(self):
        if self.n_initial_parameters == "grid":
            return ParameterGrid(self.parameters)
        else:
            return ParameterSampler(self.parameters, self.n_initial_parameters)

    def _additional_calls(self, info):
        # First, have an adaptive algorithm
        if self.n_initial_parameters == "grid":
            start = len(ParameterGrid(self.parameters))
        else:
            start = self.n_initial_parameters

        def inverse(time):
            """ Decrease target number of models inversely with time """
            return int(start / (1 + time) ** self.decay_rate)

        example = toolz.first(info.values())
        time_step = example[-1]["partial_fit_calls"]

<<<<<<< HEAD
        current_time_step = time_step
        next_time_step = current_time_step + 1
        if self.decay_rate:
            while inverse(current_time_step) == inverse(next_time_step) and (
                not self.patience
                or next_time_step - current_time_step < self.scores_per_fit
            ):
                next_time_step += 1
=======
        current_time_step = time_step + 1
        next_time_step = current_time_step

        if inverse(current_time_step) == 0:
            # we'll never get out of here
            next_time_step = 1

        while inverse(current_time_step) == inverse(next_time_step) and (
            not self.patience
            or next_time_step - current_time_step < self.scores_per_fit
        ):
            next_time_step += 1
>>>>>>> 4fc3d91e

        target = max(1, inverse(next_time_step))
        best = toolz.topk(target, info, key=lambda k: info[k][-1]["score"])

        if len(best) == 1:
            [best] = best
            return {best: 0}
        steps = next_time_step - current_time_step
        instructions = {b: steps for b in best}

        # Second, stop on plateau if any models have already converged
        out = {}
        for k, steps in instructions.items():
            records = info[k]
            current_calls = records[-1]["partial_fit_calls"]
            if self.max_iter and current_calls >= self.max_iter:
                out[k] = 0
            elif self.patience and current_calls >= self.patience:
                plateau = [
                    h["score"]
                    for h in records
                    if current_calls - h["partial_fit_calls"] <= self.patience
                ]
                if all(score <= plateau[0] + self.tol for score in plateau[1:]):
                    out[k] = 0
                else:
                    out[k] = steps

            else:
                out[k] = steps
        return out<|MERGE_RESOLUTION|>--- conflicted
+++ resolved
@@ -258,22 +258,15 @@
 
     models = {k: client.submit(operator.getitem, v, 0) for k, v in models.items()}
     yield wait(models)
-<<<<<<< HEAD
-=======
     scores = yield client.gather(scores)
     best = max(scores.items(), key=lambda x: x[1]["score"])
->>>>>>> 4fc3d91e
 
     info = defaultdict(list)
     for h in history:
         info[h["model_id"]].append(h)
     info = dict(info)
 
-<<<<<<< HEAD
-    raise gen.Return(Results(info, models, history))
-=======
     raise gen.Return(Results(info, models, history, best))
->>>>>>> 4fc3d91e
 
 
 def fit(
@@ -512,28 +505,6 @@
             -cv_results["test_score"], method="min"
         ).astype(int)
         return cv_results
-<<<<<<< HEAD
-
-    def _get_best(self, results, cv_results):
-        scores = {
-            k: v[-1]["score"] for k, v in results.info.items() if k in results.models
-        }
-
-        # Could use max(scores, key=score.get), but what if score is repeated?
-        # Happens in the test case a lot
-        model_ids = list(scores.keys())
-        scores = [scores[k] for k in model_ids]
-        model_idx = np.argmax(scores)
-        best_model_id = model_ids[model_idx]
-
-        best_est = results.models[best_model_id]
-
-        idx = cv_results["model_id"] == best_model_id
-        assert idx.sum() == 1
-        best_idx = np.argmax(idx)
-        return best_idx, best_est
-=======
->>>>>>> 4fc3d91e
 
     def _process_results(self, results):
         """Called with the output of `fit` immediately after it finishes.
@@ -568,19 +539,11 @@
             random_state=self.random_state,
         )
         results = self._process_results(results)
-<<<<<<< HEAD
-        model_history, models, history = results
-
-        cv_results = self._get_cv_results(history, model_history)
-        best_idx, best_est = self._get_best(results, cv_results)
-        best_estimator = yield best_est
-=======
         model_history, models, history, bst = results
 
         cv_results = self._get_cv_results(history, model_history)
         best_idx = bst[0]
         best_estimator = yield models[best_idx]
->>>>>>> 4fc3d91e
 
         # Clean up models we're hanging onto
         ids = list(results.models)
@@ -843,8 +806,6 @@
     >>> search = IncrementalSearchCV(model, params, random_state=0,
     ...                              n_initial_parameters=1000,
     ...                              patience=20, max_iter=100)
-<<<<<<< HEAD
-=======
 
     Often, additional training leads to little or no gain in scores at the
     end of training. In these cases, stopping training is beneficial because
@@ -857,7 +818,6 @@
     For example, setting ``tol=0`` and ``patience=2`` means training will stop
     after two consecutive calls to ``model.partial_fit`` without improvement,
     or when ``max_iter`` total calls to ``model.parital_fit`` are reached.
->>>>>>> 4fc3d91e
     """
 
     def __init__(
@@ -904,16 +864,6 @@
         example = toolz.first(info.values())
         time_step = example[-1]["partial_fit_calls"]
 
-<<<<<<< HEAD
-        current_time_step = time_step
-        next_time_step = current_time_step + 1
-        if self.decay_rate:
-            while inverse(current_time_step) == inverse(next_time_step) and (
-                not self.patience
-                or next_time_step - current_time_step < self.scores_per_fit
-            ):
-                next_time_step += 1
-=======
         current_time_step = time_step + 1
         next_time_step = current_time_step
 
@@ -926,7 +876,6 @@
             or next_time_step - current_time_step < self.scores_per_fit
         ):
             next_time_step += 1
->>>>>>> 4fc3d91e
 
         target = max(1, inverse(next_time_step))
         best = toolz.topk(target, info, key=lambda k: info[k][-1]["score"])
