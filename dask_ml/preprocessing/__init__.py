"""Utilties for Preprocessing data.
"""
from .data import (
    StandardScaler,
    MinMaxScaler,
    RobustScaler,
    QuantileTransformer,
    Categorizer,
    DummyEncoder,
    OrdinalEncoder,
    PolynomialFeatures,
)
from .label import LabelEncoder
from ._encoders import OneHotEncoder


__all__ = [
    "StandardScaler",
    "MinMaxScaler",
    "RobustScaler",
    "QuantileTransformer",
    "Categorizer",
    "DummyEncoder",
    "OrdinalEncoder",
    "LabelEncoder",
<<<<<<< HEAD
    "PolynomialFeatures",
]

if SK_VERSION >= parse("0.20.0.dev0"):
    from ._encoders import OneHotEncoder  # noqa

    __all__.append("OneHotEncoder")

del SK_VERSION
del parse
=======
    "OneHotEncoder",
]
>>>>>>> 76a6482d
<|MERGE_RESOLUTION|>--- conflicted
+++ resolved
@@ -15,26 +15,14 @@
 
 
 __all__ = [
-    "StandardScaler",
-    "MinMaxScaler",
-    "RobustScaler",
-    "QuantileTransformer",
     "Categorizer",
     "DummyEncoder",
+    "LabelEncoder",
+    "MinMaxScaler",
+    "OneHotEncoder",
     "OrdinalEncoder",
-    "LabelEncoder",
-<<<<<<< HEAD
     "PolynomialFeatures",
-]
-
-if SK_VERSION >= parse("0.20.0.dev0"):
-    from ._encoders import OneHotEncoder  # noqa
-
-    __all__.append("OneHotEncoder")
-
-del SK_VERSION
-del parse
-=======
-    "OneHotEncoder",
-]
->>>>>>> 76a6482d
+    "QuantileTransformer",
+    "RobustScaler",
+    "StandardScaler",
+]