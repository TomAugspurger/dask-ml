--- conflicted
+++ resolved
@@ -4,12 +4,9 @@
     StandardScaler,
     MinMaxScaler,
     QuantileTransformer,
-<<<<<<< HEAD
+    Categorizer,
 )
 
 from .imputation import ( # noqa
     Imputer
-=======
-    Categorizer,
->>>>>>> 57120bfe
 )