--- conflicted
+++ resolved
@@ -1,30 +1,9 @@
-<<<<<<< HEAD
 """
 Models following scikit-learn's estimator API.
 """
 from sklearn.base import BaseEstimator
 
-from dask_ml.metrics import accuracy_score, mean_squared_error, poisson_deviance
-=======
-# -*- coding: utf-8 -*-
-"""Generalized Linear Models for large datasets."""
-import textwrap
-
-from dask_glm import algorithms, families
-from dask_glm.utils import (
-    accuracy_score,
-    add_intercept,
-    dot,
-    exp,
-    poisson_deviance,
-    sigmoid,
-)
-from sklearn.base import BaseEstimator
-
-from ..metrics import r2_score
-from ..utils import check_array
->>>>>>> 4fe3af2d
-
+from ..metrics import accuracy_score, poisson_deviance, r2_score
 from . import algorithms, families
 from .utils import add_intercept, dot, exp, is_dask_array_sparse, sigmoid
 
@@ -218,9 +197,6 @@
         return dot(X_, self._coef)
 
     def score(self, X, y):
-<<<<<<< HEAD
-        return mean_squared_error(y, self.predict(X))
-=======
         """Returns the coefficient of determination R^2 of the prediction.
 
         The coefficient R^2 is defined as (1 - u/v), where u is the residual
@@ -245,7 +221,6 @@
             R^2 of self.predict(X) wrt. y.
         """
         return r2_score(y, self.predict(X))
->>>>>>> 4fe3af2d
 
 
 class PoissonRegression(_GLM):
