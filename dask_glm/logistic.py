--- conflicted
+++ resolved
@@ -5,7 +5,7 @@
 import dask.array as da
 from scipy.optimize import fmin_l_bfgs_b
 
-from dask_glm.utils import dot, exp, log1p, sigmoid
+from dask_glm.utils import dot, exp, log1p
 
 
 try:
@@ -329,14 +329,11 @@
     return z.mean(1)
 
 
-<<<<<<< HEAD
-=======
 # TODO: Dask+Numba JIT
 def sigmoid(x):
     return 1 / (1 + exp(-x))
 
 
->>>>>>> f873e652
 def logistic_loss(w, X, y):
     y = y.ravel()
     z = X.dot(w)
