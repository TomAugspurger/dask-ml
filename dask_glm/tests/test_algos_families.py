import pytest

import dask
import dask.multiprocessing
from dask import persist
import numpy as np
import dask.array as da

from dask_glm.algorithms import (newton, lbfgs, proximal_grad,
                                 gradient_descent, admm)
from dask_glm.families import Logistic, Normal, Poisson
from dask_glm.regularizers import Regularizer
from dask_glm.utils import sigmoid, make_y


def add_l1(f, lam):
    def wrapped(beta, X, y):
        return f(beta, X, y) + lam * (np.abs(beta)).sum()
    return wrapped


def make_intercept_data(N, p, seed=20009):
    '''Given the desired number of observations (N) and
    the desired number of variables (p), creates
    random logistic data to test on.'''

    # set the seeds
    da.random.seed(seed)
    np.random.seed(seed)

    X = np.random.random((N, p + 1))
    col_sums = X.sum(axis=0)
    X = X / col_sums[None, :]
    X[:, p] = 1
    X = da.from_array(X, chunks=(N / 5, p + 1))
    y = make_y(X, beta=np.random.random(p + 1))

    return X, y


@pytest.mark.parametrize('opt',
<<<<<<< HEAD
                         [pytest.mark.xfail(bfgs, reason='''
                            BFGS needs a re-work.'''),
                          newton, gradient_descent,
                          proximal_grad, admm])
@pytest.mark.parametrize('reg', [r() for r in Regularizer.__subclasses__()])
def test_methods_return_numpy_arrays(opt, reg, seed=20009):
    X, y = make_intercept_data(100, 2, seed=seed)
    coefs = opt(X, y, **{'regularizer': reg})
    assert type(coefs) == np.ndarray


@pytest.mark.parametrize('opt',
                         [pytest.mark.xfail(bfgs, reason='''
                            BFGS needs a re-work.'''),
                          newton, gradient_descent])
=======
                         [lbfgs,
                          newton,
                          gradient_descent])
>>>>>>> d5dd10e4
@pytest.mark.parametrize('N, p, seed',
                         [(100, 2, 20009),
                          (250, 12, 90210),
                          (95, 6, 70605)])
def test_methods(N, p, seed, opt):
    X, y = make_intercept_data(N, p, seed=seed)
    coefs = opt(X, y)
    p = sigmoid(X.dot(coefs).compute())

    y_sum = y.compute().sum()
    p_sum = p.sum()
    assert np.isclose(y_sum, p_sum, atol=1e-1)


@pytest.mark.parametrize('func,kwargs', [
    (newton, {'tol': 1e-5}),
    (lbfgs, {'tol': 1e-8}),
    (gradient_descent, {'tol': 1e-7}),
])
@pytest.mark.parametrize('N', [1000])
@pytest.mark.parametrize('nchunks', [1, 10])
@pytest.mark.parametrize('family', [Logistic, Normal, Poisson])
def test_basic_unreg_descent(func, kwargs, N, nchunks, family):
    beta = np.random.normal(size=2)
    M = len(beta)
    X = da.random.random((N, M), chunks=(N // nchunks, M))
    y = make_y(X, beta=np.array(beta), chunks=(N // nchunks,))

    X, y = persist(X, y)

    result = func(X, y, family=family, **kwargs)
    test_vec = np.random.normal(size=2)

    opt = family.pointwise_loss(result, X, y).compute()
    test_val = family.pointwise_loss(test_vec, X, y).compute()

    assert opt < test_val


@pytest.mark.parametrize('func,kwargs', [
    (admm, {'abstol': 1e-4}),
    (proximal_grad, {'tol': 1e-7}),
])
@pytest.mark.parametrize('N', [1000])
@pytest.mark.parametrize('nchunks', [1, 10])
@pytest.mark.parametrize('family', [Logistic, Normal, Poisson])
@pytest.mark.parametrize('lam', [0.01, 1.2, 4.05])
@pytest.mark.parametrize('reg', [r() for r in Regularizer.__subclasses__()])
def test_basic_reg_descent(func, kwargs, N, nchunks, family, lam, reg):
    beta = np.random.normal(size=2)
    M = len(beta)
    X = da.random.random((N, M), chunks=(N // nchunks, M))
    y = make_y(X, beta=np.array(beta), chunks=(N // nchunks,))

    X, y = persist(X, y)

    result = func(X, y, family=family, lamduh=lam, regularizer=reg, **kwargs)
    test_vec = np.random.normal(size=2)

    f = reg.add_reg_f(family.pointwise_loss, lam)

    opt = f(result, X, y).compute()
    test_val = f(test_vec, X, y).compute()

    assert opt < test_val


@pytest.mark.parametrize('func,kwargs', [
    (admm, {'max_iter': 2}),
    (proximal_grad, {'max_iter': 2}),
    (newton, {'max_iter': 2}),
    (gradient_descent, {'max_iter': 2}),
])
@pytest.mark.parametrize('get', [
    dask.async.get_sync,
    dask.threaded.get,
    dask.multiprocessing.get
])
def test_determinism(func, kwargs, get):
    X, y = make_intercept_data(1000, 10)

    with dask.set_options(get=get):
        a = func(X, y, **kwargs)
        b = func(X, y, **kwargs)

    assert (a == b).all()


try:
    from distributed import Client
    from distributed.utils_test import cluster, loop  # flake8: noqa
except ImportError:
    pass
else:
    @pytest.mark.parametrize('func,kwargs', [
        (admm, {'max_iter': 2}),
        (proximal_grad, {'max_iter': 2}),
        (newton, {'max_iter': 2}),
        (gradient_descent, {'max_iter': 2}),
    ])
    def test_determinism_distributed(func, kwargs, loop):
        with cluster() as (s, [a, b]):
            with Client(s['address'], loop=loop) as c:
                X, y = make_intercept_data(1000, 10)

                a = func(X, y, **kwargs)
                b = func(X, y, **kwargs)

                assert (a == b).all()<|MERGE_RESOLUTION|>--- conflicted
+++ resolved
@@ -39,27 +39,9 @@
 
 
 @pytest.mark.parametrize('opt',
-<<<<<<< HEAD
-                         [pytest.mark.xfail(bfgs, reason='''
-                            BFGS needs a re-work.'''),
-                          newton, gradient_descent,
-                          proximal_grad, admm])
-@pytest.mark.parametrize('reg', [r() for r in Regularizer.__subclasses__()])
-def test_methods_return_numpy_arrays(opt, reg, seed=20009):
-    X, y = make_intercept_data(100, 2, seed=seed)
-    coefs = opt(X, y, **{'regularizer': reg})
-    assert type(coefs) == np.ndarray
-
-
-@pytest.mark.parametrize('opt',
-                         [pytest.mark.xfail(bfgs, reason='''
-                            BFGS needs a re-work.'''),
-                          newton, gradient_descent])
-=======
                          [lbfgs,
                           newton,
                           gradient_descent])
->>>>>>> d5dd10e4
 @pytest.mark.parametrize('N, p, seed',
                          [(100, 2, 20009),
                           (250, 12, 90210),
